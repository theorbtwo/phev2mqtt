# phev2mqtt - Mitsubishi Outlander PHEV to MQTT gateway

Utility to interact with a Mitsubishi Outlander PHEV via the Wifi remote
control protocol.

Inspired by https://github.com/phev-remote/ but written entirely in Go.

For further hacking, read the [protocol documentation](protocol/README.md).

Tested against a MY18 vehicle.

![Home Assistant Screenshot](phev-ha.png)

## Supported functionality

 * MQTT proxy to Phev
 * Home Assistant discovery
 * Register client to car
 * Fetch battery, charge, door, light status
 * Set lights and charge enable
 * Near-instant response to commands
 * *Only tested on a MY18 Phev*

Also includes some debugging utilities, and a vehicle emulator.

## Requirements

 * Go compiler

## Licence, etc

Licenced under the GPLv2.

Copyright 2021 Ben Buxton <bbuxton@gmail.com>

Contributions and PRs are welcome.

## Getting started.

### Compiling

#### Install Go

 * Download and install the latest [Go compiler](https://golang.org/dl/)
   * Your distro packager may have a version thats too old
   * For raspbian choose the ARMv6 release

#### Install PCAP dev libraries

 * Ensure you have install the libpcap-dev package

#### Download, extract, and compile phev2mqtt

 * Download the phev2mqtt archive
 * Extract it
 * Go into its the top level directory and run *go build*
 * Verify it runs with *./phev2mqtt -h*

### Connecting to the vehicle.

#### Configure Wifi client on system running mqtt2phev

On your computer running the phev2mqtt tools, configure a new Wifi connection to the
car's SSID,

#### Register the client to the car

Follow the [Mitsubishi instructions](https://www.mitsubishi-motors.com/en/products/outlander_phev/app/remote/)
to find the Wifi credentials provided with the car.

Verify that your Wifi connection to the car is established - your local IP address
should be 192.168.8.47.

Follow the [Mitsubishi instructions](https://www.mitsubishi-motors.com/en/products/outlander_phev/app/remote/)
and put the car into registration mode ("Setup Your Vehicle"). You may need to
re-establish the Wifi connection.

Register by running `phev2mqtt client register` and you should shortly see a message
indicating successful registration.

#### Testing the tool

Once connected to the car, you can sniff for messages by running *phev2mqtt client watch*.
The phone client needs to be disconnected for this to work.
You'll see a bunch of data go by - some of those will be decoded into readable
messages such as charge and AC status.

### MQTT Gateway

The primary feature of this code is to run as a proxy between the car and
MQTT. Registers with car status are sent to MQTT, both as raw register
values and decoded functional values. Commands sent on MQTT topics can
be used to control certain aspects of the vehicle.

Start the MQTT gateway with:

`./phev2mqtt client mqtt --mqtt_server tcp://<your_mqtt_address:1883/ [--mqtt_username <mqtt_username>] [--mqtt_password <mqtt_password>]`

The following topics are published:

| Topic/prefix | Description |
|---|---|
| phev/register/[register] | Raw values of each register, as hex strings |
| phev/available | Wifi connection status to car. *online* or *offline* |
| phev/battery/level | Current drive battery level as a percent |
| phev/climate/status | Whether the car AC is on |
| phev/climate/mode | Mode of the AC, if on. *cool*, *heat*, *windscreen* |
| phev/climate/[mode] | Alternative of above. Modes are *cool*, *heat*, *windscreen* which can be *off* or *on* |
| phev/charge/charging | Whether the battery is charging. *on* or *off* |
| phev/charge/plug | If the charging plug is *unplugged* or *connected*. |
| phev/charge/remaining | Minutes left, if charging. |
| phev/door/locked | Whether the car is locked. *on* or *off* |
| ~~phev/door/front_left~~ | State of doors. *closed* or *open* |
| ~~phev/door/front_right~~ | State of doors. *closed* or *open* |
| phev/door/front_passenger | State of doors. *closed* or *open* |
| phev/door/driver | State of doors. *closed* or *open* |
| phev/door/rear_left | State of doors. *closed* or *open* |
| phev/door/rear_right | State of doors. *closed* or *open* |
| phev/door/bonnet | State of doors. *closed* or *open* |
| phev/door/boot | State of doors. *closed* or *open* |
| phev/lights/parking | Parking lights. *on* or *off* |
| phev/lights/head | Head lights. *on* or *off* |
| phev/vin | Discovered VIN of the car |
| phev/registrations | Number of wifi clients registered to the car |

The following topics are subscribed to and can be used to change state on the car:

| Topic/prefix | Description |
|---|---|
| phev/set/register/[register] | Set register 0x[register] to value 0x[payload] |
| phev/set/parkinglights | Set parking lights *on* or *off* |
| phev/set/headlights | Set head lights *on* or *off* |
| phev/set/cancelchargetimer | Cancel charge timer (any payload) |
| phev/set/climate/[mode] | Set ac/climate state (cool/heat/windscreen/off) for [payload] (10[on]/20/30) |
| phev/connection | Change car connection state to (on/off/restart) |

#### Home Assistant discovery

The client supports [Home Assistant MQTT Discovery](https://www.home-assistant.io/docs/mqtt/discovery/) by default.

After initial discovery, re-run the binary for the entities to appear. You can
search for "phev" in your entity list. Your car should also appear as a device
in the Devices tab.

You can disable this with `--ha_discovery=false` or change the discovery prefix, the default is `--ha_discovery_prefix=homeassistant`.

#### Raspbian setup with auto-start

It's useful to have the tool auto-start when running on e.g a Raspberry Pi. The following
describes how to set this up.

- Edit or add to `/etc/systemd/network/00-default.link` with the following:

```
[Match]
# This should be the 'real' (default) mac address of the Pi's wireless interface.
MACAddress=b8:27:eb:50:c0:52

[Link]
# This should be the MAC address to use to connect to the car, per above.
MACAddress=ee:4d:ec:de:7a:91
NamePolicy=kernel database onboard slot path

```

- Add the car's Wifi info to `/etc/wpa_supplicant/wpa_supplicant.conf`:

```
ctrl_interface=DIR=/var/run/wpa_supplicant GROUP=netdev
update_config=1
country=AU

network={
	ssid="REMOTE45bhds"
	scan_ssid=1
	psk="blahblahbla12314"
}

```

- Add the following to `/etc/systemd/system/phev2mqtt.service`, updating the MQTT address to
suit your setup:

```
[Unit]
Description=phev2mqtt service script
StartLimitIntervalSec=5
After=syslog.target network.target

[Service]
Type=exec
ExecStart=/usr/local/bin/phev2mqtt --config=/dev/null client mqtt --mqtt_server tcp://192.168.0.88:1883 -v=debug

# Restart script if stopped
Restart=always
# Wait 30s before restart
RestartSec=30s

# Tag things in the log
# View with: sudo journalctl -f -u phev2mqtt -o cat
SyslogIdentifier=phev2mqtt

StandardOutput=syslog
StandardError=syslog

[Install]
WantedBy=multi-user.target
```

- Copy the `phev2mqtt` binary to /usr/local/bin and make sure it's executable.

- Start the service with `sudo systemctl start phev2mqtt.service`

- Enable the service to run at boot, with `sudo systemctl enable phev2mqtt.service`.

- Restart the Pi and verify that it can connect to the car. Also run `ifconfig` and check
that the `wlan0` interface has the correct mac address. You should also see this interface
have the IP address `192.168.8.47`.

- Verify that the phev2mqtt service is communicating with the car, by checking
the logs: `sudo journalctl -f -u phev2mqtt -o cat`

### Sniffing the official client

Further development of this library can be done with a packet dump of the official
Mistubishi app.

A number of sniffer apps for phones are available for this. Two that the author have
used are *Packet Capture* and *PCAP Remote*. These do not require root access, yet
can successfully sniff the traffic into PCAP files for further analysis.

*Packet Capture* can save the PCAP files to your local phone storage which you can
then extract off the phone.

*PCAP Remote* is a little more involved, but allows for live sniffing of the traffic.

Once you have downloaded the PCAP file(s) from the phone, you can analyse them with
the command *phev2mqtt decode pcap <filename>*. Adjust the verbosity level (-v)
between 'info', 'debug' and 'trace' for more details.

Additionally, the flag '--latency' will use the PCAP packet timestamps to decode
the packets with original timings which can help pinpoint app events.

<<<<<<< HEAD
You can also specify *tcp:<host>:<port>* which will connect to that host/port
over TCP and decode that traffic - useful when live sniffing to a TCP service.
=======
### Vehicle emulator

There is an emulator built in which can be used to test functionality without needing
a real car (and also reduces risk of putting your car into weird states).

Start it with `phev2mqtt emulator` and then you can point a client at it.

The official app will always try to connect to IP `192.168.8.46`, so you'll need
to ensure you run `phev2mqtt` on a machine with this IP and which you can
reach via WIFI. The author uses a Raspberry Pi setup as an AP (using hostapd)
and runs `phev2mqtt` on it, though you could also tunnel the TCP connection to
a dev machine.

The app should successfully be able to register with the emulator (it might take
a couple of goes).

Any settings sent by the app won't actually change state for now, but it can
be useful for sniffing the app.
>>>>>>> 960adce0
<|MERGE_RESOLUTION|>--- conflicted
+++ resolved
@@ -241,10 +241,9 @@
 Additionally, the flag '--latency' will use the PCAP packet timestamps to decode
 the packets with original timings which can help pinpoint app events.
 
-<<<<<<< HEAD
 You can also specify *tcp:<host>:<port>* which will connect to that host/port
 over TCP and decode that traffic - useful when live sniffing to a TCP service.
-=======
+
 ### Vehicle emulator
 
 There is an emulator built in which can be used to test functionality without needing
@@ -262,5 +261,4 @@
 a couple of goes).
 
 Any settings sent by the app won't actually change state for now, but it can
-be useful for sniffing the app.
->>>>>>> 960adce0
+be useful for sniffing the app.