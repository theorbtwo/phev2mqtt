--- conflicted
+++ resolved
@@ -17,10 +17,7 @@
 package cmd
 
 import (
-<<<<<<< HEAD
-=======
 	"os"
->>>>>>> 6735c2c0
 	"fmt"
 	log "github.com/sirupsen/logrus"
 	"github.com/spf13/cobra"
