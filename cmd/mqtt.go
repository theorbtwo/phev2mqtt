/*
Copyright © 2021 Ben Buxton <bbuxton@gmail.com>

This program is free software: you can redistribute it and/or modify
it under the terms of the GNU General Public License as published by
the Free Software Foundation, either version 3 of the License, or
(at your option) any later version.

This program is distributed in the hope that it will be useful,
but WITHOUT ANY WARRANTY; without even the implied warranty of
MERCHANTABILITY or FITNESS FOR A PARTICULAR PURPOSE.  See the
GNU General Public License for more details.

You should have received a copy of the GNU General Public License
along with this program. If not, see <http://www.gnu.org/licenses/>.
*/
package cmd

import (
	"bytes"
	"encoding/hex"
	"fmt"
	"github.com/buxtronix/phev2mqtt/client"
	"github.com/buxtronix/phev2mqtt/protocol"
	"github.com/spf13/cobra"
	"github.com/spf13/viper"
	"os/exec"
	"strings"
	"time"

	mqtt "github.com/eclipse/paho.mqtt.golang"
	log "github.com/sirupsen/logrus"
)

const defaultWifiRestartCmd = "sudo ip link set wlan0 down && sleep 3 && sudo ip link set wlan0 up"

// mqttCmd represents the mqtt command
var mqttCmd = &cobra.Command{
	Use:   "mqtt",
	Short: "Start an MQTT bridge.",
	Long: `Maintains a connected to the Phev (retry as needed) and also to an MQTT server.

Status data from the car is passed to the MQTT topics, and also some commands from MQTT
are sent to control certain aspects of the car. See the phev2mqtt Github page for
more details on the topics.
`,
	RunE: func(cmd *cobra.Command, args []string) error {
		mc := &mqttClient{climate: new(climate)}
		return mc.Run(cmd, args)
	},
}

// Tracks complete climate state as on and mode are separately
// sent by the car.
type climate struct {
	state *protocol.PreACState
	mode  *string
}

func (c *climate) setMode(m string) {
	c.mode = &m
}
func (c *climate) setState(state protocol.PreACState) {
	c.state = &state
}

func (c *climate) mqttStates() map[string]string {
	m := map[string]string{
		"/climate/state":      "off",
		"/climate/cool":       "off",
		"/climate/heat":       "off",
		"/climate/windscreen": "off",
	}
	if c.mode == nil || c.state == nil {
		return m
	}
	switch *c.state {
	case protocol.PreACOn: m["/climate/state"] = *c.mode
	case protocol.PreACOff: {
		m["/climate/state"] = "off"
		return m
	}
	case protocol.PreACTerminated: {
		m["/climate/state"] = "terminated"
		return m
	}
	default: {
		m["/climate/state"] = "unknown"
		return m
	}
	}
	m["/climate/state"] = *c.mode
	switch *c.mode {
	case "cool":
		m["/climate/cool"] = "on"
	case "heat":
		m["/climate/heat"] = "on"
	case "windscreen":
		m["/climate/windscreen"] = "on"
	}
	return m
}

var lastWifiRestart time.Time

func restartWifi(cmd *cobra.Command) error {
	restartRetryTime := viper.GetDuration("wifi_restart_retry_time")

	if time.Now().Sub(lastWifiRestart) < restartRetryTime {
		return nil
	}
	defer func() {
		lastWifiRestart = time.Now()
	}()

	restartCommand := viper.GetString("wifi_restart_command")
	if restartCommand == "" {
		log.Infof("wifi restart disabled")
		return nil
	}

	log.Infof("Attempting to restart wifi")

	restartCmd := exec.Command("sh", "-c", restartCommand)

	stdoutStderr, err := restartCmd.CombinedOutput()
	log.Infof("Output from wifi restart: %s", stdoutStderr)
	return err
}

type mqttClient struct {
	client         mqtt.Client
	options        *mqtt.ClientOptions
	mqttData       map[string]string
	updateInterval time.Duration

	phev        *client.Client
	lastConnect time.Time

	prefix string

	haDiscovery		bool
	haDiscoveryPrefix	string
	haPublishedDiscovery	bool

	climate *climate
	enabled bool
}

func (m *mqttClient) topic(topic string) string {
	return fmt.Sprintf("%s%s", m.prefix, topic)
}

func (m *mqttClient) Run(cmd *cobra.Command, args []string) error {
	m.enabled = true // Default.

<<<<<<< HEAD
	mqttServer, _ := cmd.Flags().GetString("mqtt_server")
	mqttUsername, _ := cmd.Flags().GetString("mqtt_username")
	mqttPassword, _ := cmd.Flags().GetString("mqtt_password")
	m.prefix, _ = cmd.Flags().GetString("mqtt_topic_prefix")
	m.haDiscovery, _ = cmd.Flags().GetBool("ha_discovery")
	m.haDiscoveryPrefix, _ = cmd.Flags().GetString("ha_discovery_prefix")

	m.updateInterval, err = cmd.Flags().GetDuration("update_interval")
	if err != nil {
		return err
	}
	wifiRestartTime, err := cmd.Flags().GetDuration("wifi_restart_time")
	if err != nil {
		return err
	}
=======
	mqttServer		:= viper.GetString("mqtt_server")
	mqttUsername		:= viper.GetString("mqtt_username")
	mqttPassword		:= viper.GetString("mqtt_password")
	m.prefix		 = viper.GetString("mqtt_topic_prefix")
	m.haDiscovery		 = viper.GetBool("ha_discovery")
	m.haDiscoveryPrefix	 = viper.GetString("ha_discovery_prefix")
	m.updateInterval	 = viper.GetDuration("update_interval")
	wifiRestartTime		:= viper.GetDuration("wifi_restart_time")
>>>>>>> 68d18198

	m.haPublishedDiscovery = false

	m.options = mqtt.NewClientOptions().
		AddBroker(mqttServer).
		SetClientID("phev2mqtt").
		SetUsername(mqttUsername).
		SetPassword(mqttPassword).
		SetAutoReconnect(true).
		SetDefaultPublishHandler(m.handleIncomingMqtt).
		SetWill(m.topic("/available"), "offline", 0, true)

	m.client = mqtt.NewClient(m.options)
	if token := m.client.Connect(); token.Wait() && token.Error() != nil {
		return token.Error()
	}

	if token := m.client.Subscribe(m.topic("/set/#"), 0, nil); token.Wait() && token.Error() != nil {
		return token.Error()
	}
	if token := m.client.Subscribe(m.topic("/connection"), 0, nil); token.Wait() && token.Error() != nil {
		return token.Error()
	}
	if token := m.client.Subscribe(m.topic("/settings/#"), 0, nil); token.Wait() && token.Error() != nil {
		return token.Error()
	}

	m.mqttData = map[string]string{}

	for {
		if m.enabled {
			if err := m.handlePhev(cmd); err != nil {
				log.Error(err)
			}
			// Publish as offline if last connection was >30s ago.
			if time.Now().Sub(m.lastConnect) > 30*time.Second {
				m.client.Publish(m.topic("/available"), 0, true, "offline")
			}
			// Restart Wifi interface if > wifi_restart_time.
			if wifiRestartTime > 0 && time.Now().Sub(m.lastConnect) > wifiRestartTime {
				if err := restartWifi(cmd); err != nil {
					log.Errorf("Error restarting wifi: %v", err)
				}
			}
		}

		time.Sleep(time.Second)
	}
}

func (m *mqttClient) publish(topic, payload string) {
//	if cache := m.mqttData[topic]; cache != payload {
		m.client.Publish(m.topic(topic), 0, false, payload)
		m.mqttData[topic] = payload
//	}
}

func (m *mqttClient) handleIncomingMqtt(mqtt_client mqtt.Client, msg mqtt.Message) {
	log.Infof("Topic: [%s] Payload: [%s]", msg.Topic(), msg.Payload())

	topicParts := strings.Split(msg.Topic(), "/")
	if strings.HasPrefix(msg.Topic(), m.topic("/set/register/")) {
		if len(topicParts) != 4 {
			log.Infof("Bad topic format [%s]", msg.Topic())
			return
		}
		register, err := hex.DecodeString(topicParts[3])
		if err != nil {
			log.Infof("Bad register in topic [%s]: %v", msg.Topic(), err)
			return
		}
		data, err := hex.DecodeString(string(msg.Payload()))
		if err != nil {
			log.Infof("Bad payload [%s]: %v", msg.Payload(), err)
			return
		}
		if err := m.phev.SetRegister(register[0], data); err != nil {
			log.Infof("Error setting register %02x: %v", register[0], err)
			return
		}
	} else if msg.Topic() == m.topic("/connection") {
		payload := strings.ToLower(string(msg.Payload()))
		switch payload {
		case "off":
			m.enabled = false
			m.phev.Close()
			m.client.Publish(m.topic("/available"), 0, true, "offline")
		case "on":
			m.enabled = true
		case "restart":
			m.enabled = true
			m.client.Publish(m.topic("/available"), 0, true, "offline")
			m.phev.Close()
		}
	} else if msg.Topic() == m.topic("/set/parkinglights") {
		values := map[string]byte{"on": 0x1, "off": 0x2}
		if v, ok := values[strings.ToLower(string(msg.Payload()))]; ok {
			if err := m.phev.SetRegister(0xb, []byte{v}); err != nil {
				log.Infof("Error setting register 0xb: %v", err)
				return
			}
		}
	} else if msg.Topic() == m.topic("/set/headlights") {
		values := map[string]byte{"on": 0x1, "off": 0x2}
		if v, ok := values[strings.ToLower(string(msg.Payload()))]; ok {
			if err := m.phev.SetRegister(0xa, []byte{v}); err != nil {
				log.Infof("Error setting register 0xb: %v", err)
				return
			}
		}
	} else if msg.Topic() == m.topic("/set/cancelchargetimer") {
		if err := m.phev.SetRegister(0x17, []byte{0x1}); err != nil {
			log.Infof("Error setting register 0x17: %v", err)
			return
		}
		if err := m.phev.SetRegister(0x17, []byte{0x11}); err != nil {
			log.Infof("Error setting register 0x17: %v", err)
			return
		}
	} else if strings.HasPrefix(msg.Topic(), m.topic("/set/climate/state")) {
		payload := strings.ToLower(string(msg.Payload()))
		if payload == "reset" {
			if err := m.phev.SetRegister(protocol.SetAckPreACTermRegister, []byte{0x1}); err != nil {
				log.Infof("Error acknowledging Pre-AC termination: %v", err)
				return
			}
		}
	} else if strings.HasPrefix(msg.Topic(), m.topic("/set/climate/")) {
		topic := msg.Topic()
		payload := strings.ToLower(string(msg.Payload()))

		modeMap := map[string]byte{"off": 0x0, "OFF": 0x0, "cool": 0x1, "heat": 0x2, "windscreen": 0x3, "mode": 0x4}
		durMap := map[string]byte{"10": 0x0, "20": 0x1, "30": 0x2, "on": 0x0, "off": 0x0}
		parts := strings.Split(topic, "/")
		mode, ok := modeMap[parts[len(parts)-1]]
		if !ok {
			log.Errorf("Unknown climate mode: %s", parts[len(parts)-1])
			return
		}
		if mode == 0x4 { // set/climate/mode -> "heat"
			mode = modeMap[payload]
			payload = "on"
		}
		if payload == "off" {
			mode = 0x0
		}
		duration, ok := durMap[payload]
		if mode != 0x0 && !ok {
			log.Errorf("Unknown climate duration: %s", payload)
			return
		}

		if m.phev.ModelYear == client.ModelYear14 {
			// Set the AC mode first
			registerPayload := bytes.Repeat([]byte{0xff}, 15)
			registerPayload[0] = 0x0
			registerPayload[1] = 0x0
			registerPayload[6] = mode | duration
			if err := m.phev.SetRegister(protocol.SetACModeRegisterMY14, registerPayload); err != nil {
				log.Infof("Error setting AC mode: %v", err)
				return
			}

			// Then, enable/disable the AC
			acEnabled := byte(0x02)
			if mode == 0x0 {
				acEnabled = 0x01
			}
			if err := m.phev.SetRegister(protocol.SetACEnabledRegisterMY14, []byte{acEnabled}); err != nil {
				log.Infof("Error setting AC enabled state: %v", err)
				return
			}
		} else if m.phev.ModelYear == client.ModelYear18 {
			state := byte(0x02)
			if mode == 0x0 {
				state = 0x1
			}
			if err := m.phev.SetRegister(protocol.SetACModeRegisterMY18, []byte{state, mode, duration, 0x0}); err != nil {
				log.Infof("Error setting AC mode: %v", err)
				return
			}
		}
	} else if msg.Topic() == m.topic("/settings/dump") {
		log.Infof("CURRENT_SETTINGS:")
		log.Infof("\n%s", m.phev.Settings.Dump())
		m.phev.Settings.Clear()
	} else {
		log.Errorf("Unknown topic from mqtt: %s", msg.Topic())
	}
}

func (m *mqttClient) handlePhev(cmd *cobra.Command) error {
	var err error
	address := viper.GetString("address")
	m.phev, err = client.New(client.AddressOption(address))
	if err != nil {
		return err
	}

	if err := m.phev.Connect(); err != nil {
		return err
	}

	if err := m.phev.Start(); err != nil {
		return err
	}
	m.client.Publish(m.topic("/available"), 0, true, "online")
	defer func() {
		m.lastConnect = time.Now()
	}()

	var encodingErrorCount = 0
	var lastEncodingError time.Time

	updaterTicker := time.NewTicker(m.updateInterval)
	for {
		select {
		case <-updaterTicker.C:
			m.phev.SetRegister(0x6, []byte{0x3})
		case msg, ok := <-m.phev.Recv:
			if !ok {
				log.Infof("Connection closed.")
				updaterTicker.Stop()
				return fmt.Errorf("Connection closed.")
			}
			switch msg.Type {
			case protocol.CmdInBadEncoding:
				if time.Now().Sub(lastEncodingError) > 15*time.Second {
					encodingErrorCount = 0
				}
				if encodingErrorCount > 50 {
					m.phev.Close()
					updaterTicker.Stop()
					return fmt.Errorf("Disconnecting due to too many errors")
				}
				encodingErrorCount += 1
				lastEncodingError = time.Now()
			case protocol.CmdInResp:
				if msg.Ack != protocol.Request {
					break
				}
				m.publishRegister(msg)
				m.phev.Send <- &protocol.PhevMessage{
					Type:     protocol.CmdOutSend,
					Register: msg.Register,
					Ack:      protocol.Ack,
					Xor:      msg.Xor,
					Data:     []byte{0x0},
				}
			}
		}
	}
}

var boolOnOff = map[bool]string{
	false: "off",
	true:  "on",
}
var boolOpen = map[bool]string{
	false: "closed",
	true:  "open",
}

func (m *mqttClient) publishRegister(msg *protocol.PhevMessage) {
	dataStr := hex.EncodeToString(msg.Data)
	m.publish(fmt.Sprintf("/register/%02x", msg.Register), dataStr)
	switch reg := msg.Reg.(type) {
	case *protocol.RegisterVIN:
		m.publish("/vin", reg.VIN)
		m.publishHomeAssistantDiscovery(reg.VIN, m.prefix, "Phev")
		m.publish("/registrations", fmt.Sprintf("%d", reg.Registrations))
	case *protocol.RegisterECUVersion:
		m.publish("/ecuversion", reg.Version)
	case *protocol.RegisterACMode:
		m.climate.setMode(reg.Mode)
		for t, p := range m.climate.mqttStates() {
			m.publish(t, p)
		}
	case *protocol.RegisterPreACState:
		m.climate.setState(reg.State)
		for t, p := range m.climate.mqttStates() {
			m.publish(t, p)
		}
	case *protocol.RegisterChargeStatus:
		m.publish("/charge/charging", boolOnOff[reg.Charging])
		if reg.Remaining < 1000 {
			m.publish("/charge/remaining", fmt.Sprintf("%d", reg.Remaining))
		} else {
			log.Debugf("Ignoring charge remanining reading: %v", reg.Remaining)
			if cache := m.mqttData["/charge/remaining"]; cache != "" {
				m.publish("/charge/remaining", cache)
				log.Debugf("Publishing last best known charge remaining reading: %v", cache)
			}
		}
	case *protocol.RegisterDoorStatus:
		m.publish("/door/locked", boolOpen[!reg.Locked])
		m.publish("/door/rear_left", boolOpen[reg.RearLeft])
		m.publish("/door/rear_right", boolOpen[reg.RearRight])
		m.publish("/door/front_right", boolOpen[reg.Driver])
		m.publish("/door/driver", boolOpen[reg.Driver])
		m.publish("/door/front_left", boolOpen[reg.FrontPassenger])
		m.publish("/door/front_passenger", boolOpen[reg.FrontPassenger])
		m.publish("/door/bonnet", boolOpen[reg.Bonnet])
		m.publish("/door/boot", boolOpen[reg.Boot])
		m.publish("/lights/head", boolOnOff[reg.Headlights])
	case *protocol.RegisterBatteryLevel:
		if (reg.Level > 5) && (reg.Level < 255) {
			m.publish("/battery/level", fmt.Sprintf("%d", reg.Level))
		} else {
			if cache := m.mqttData["/battery/level"]; cache != "" {
				m.publish("/battery/level", cache )
				log.Debugf("Ignoring battery level reading: %v, publishing last best known: %v", reg.Level, cache)
			}
		}
		m.publish("/lights/parking", boolOnOff[reg.ParkingLights])
	case *protocol.RegisterLightStatus:
		m.publish("/lights/interior", boolOnOff[reg.Interior])
		m.publish("/lights/hazard", boolOnOff[reg.Hazard])
	case *protocol.RegisterChargePlug:
		if reg.Connected {
			m.publish("/charge/plug", "connected")
		} else {
			m.publish("/charge/plug", "unplugged")
		}
	}
}

// Publish home assistant discovery message.
// Uses the vehicle VIN, so sent after VIN discovery.
func (m *mqttClient) publishHomeAssistantDiscovery(vin, topic, name string) {

	if m.haPublishedDiscovery || !m.haDiscovery {
		return
	}
	m.haPublishedDiscovery = true
	discoveryData := map[string]string{
		// Doors.
		"%s/binary_sensor/%s_door_locked/config": `{
		"device_class": "lock",
		"name": "__NAME__ Locked",
		"state_topic": "~/door/locked",
		"payload_off": "closed",
		"payload_on": "open",
		"avty_t": "~/available",
		"unique_id": "__VIN___door_locked",
		"device": {
			"name": "PHEV __VIN__",
			"identifiers": ["phev-__VIN__"],
			"manufacturer": "Mitsubishi",
			"model": "Outlander PHEV"},
		"~": "__TOPIC__"}`,
		"%s/binary_sensor/%s_door_bonnet/config": `{
		"device_class": "door",
		"name": "__NAME__ Bonnet",
		"state_topic": "~/door/bonnet",
		"payload_off": "closed",
		"payload_on": "open",
		"avty_t": "~/available",
		"unique_id": "__VIN___door_bonnet",
		"device": {
			"name": "PHEV __VIN__",
			"identifiers": ["phev-__VIN__"],
			"manufacturer": "Mitsubishi",
			"model": "Outlander PHEV"},
		"~": "__TOPIC__"}`,
		"%s/binary_sensor/%s_door_boot/config": `{
		"device_class": "door",
		"name": "__NAME__ Boot",
		"state_topic": "~/door/boot",
		"payload_off": "closed",
		"payload_on": "open",
		"avty_t": "~/available",
		"unique_id": "__VIN___door_boot",
		"dev": {
			"name": "PHEV __VIN__",
			"identifiers": ["phev-__VIN__"],
			"manufacturer": "Mitsubishi",
			"model": "Outlander PHEV"
		},
		"~": "__TOPIC__"}`,
		"%s/binary_sensor/%s_door_front_passenger/config": `{
		"device_class": "door",
		"name": "__NAME__ Front Passenger Door",
		"state_topic": "~/door/front_passenger",
		"payload_off": "closed",
		"payload_on": "open",
		"avty_t": "~/available",
		"unique_id": "__VIN___door_front_passenger",
		"dev": {
			"name": "PHEV __VIN__",
			"identifiers": ["phev-__VIN__"],
			"manufacturer": "Mitsubishi",
			"model": "Outlander PHEV"
		},
		"~": "__TOPIC__"}`,
		"%s/binary_sensor/%s_door_driver/config": `{
		"device_class": "door",
		"name": "__NAME__ Driver Door",
		"state_topic": "~/door/driver",
		"payload_off": "closed",
		"payload_on": "open",
		"avty_t": "~/available",
		"unique_id": "__VIN___door_driver",
		"dev": {
			"name": "PHEV __VIN__",
			"identifiers": ["phev-__VIN__"],
			"manufacturer": "Mitsubishi",
			"model": "Outlander PHEV"
		},
		"~": "__TOPIC__"}`,
		"%s/binary_sensor/%s_door_rear_left/config": `{
		"device_class": "door",
		"name": "__NAME__ Rear Left Door",
		"state_topic": "~/door/rear_left",
		"payload_off": "closed",
		"payload_on": "open",
		"avty_t": "~/available",
		"unique_id": "__VIN___door_rear_left",
		"dev": {
			"name": "PHEV __VIN__",
			"identifiers": ["phev-__VIN__"],
			"manufacturer": "Mitsubishi",
			"model": "Outlander PHEV"
		},
		"~": "__TOPIC__"}`,
		"%s/binary_sensor/%s_door_rear_right/config": `{
		"device_class": "door",
		"name": "__NAME__ Rear Right Door",
		"state_topic": "~/door/rear_right",
		"payload_off": "closed",
		"payload_on": "open",
		"avty_t": "~/available",
		"unique_id": "__VIN___door_rear_right",
		"dev": {
			"name": "PHEV __VIN__",
			"identifiers": ["phev-__VIN__"],
			"manufacturer": "Mitsubishi",
			"model": "Outlander PHEV"
		},
		"~": "__TOPIC__"}`,

		// Battery and charging
		"%s/sensor/%s_battery_level/config": `{
		"device_class": "battery",
		"name": "__NAME__ Battery",
		"state_topic": "~/battery/level",
		"state_class": "measurement",
		"unit_of_measurement": "%",
		"avty_t": "~/available",
		"unique_id": "__VIN___battery_level",
		"dev": {
			"name": "PHEV __VIN__",
			"identifiers": ["phev-__VIN__"],
			"manufacturer": "Mitsubishi",
			"model": "Outlander PHEV"
		},
		"~": "__TOPIC__"}`,
		"%s/sensor/%s_battery_charge_remaining/config": `{
		"name": "__NAME__ Charge Remaining",
		"state_topic": "~/charge/remaining",
		"unit_of_measurement": "min",
		"avty_t": "~/available",
		"unique_id": "__VIN___battery_charge_remaining",
		"dev": {
			"name": "PHEV __VIN__",
			"identifiers": ["phev-__VIN__"],
			"manufacturer": "Mitsubishi",
			"model": "Outlander PHEV"
		},
		"~": "__TOPIC__"}`,
		"%s/binary_sensor/%s_charger_connected/config": `{
		"device_class": "plug",
		"name": "__NAME__ Charger Connected",
		"state_topic": "~/charge/plug",
		"payload_on": "connected",
		"payload_off": "unplugged",
		"avty_t": "~/available",
		"unique_id": "__VIN___charger_connected",
		"dev": {
			"name": "PHEV __VIN__",
			"identifiers": ["phev-__VIN__"],
			"manufacturer": "Mitsubishi",
			"model": "Outlander PHEV"
		},
		"~": "__TOPIC__"}`,
		"%s/binary_sensor/%s_battery_charging/config": `{
		"device_class": "battery_charging",
		"name": "__NAME__ Charging",
		"state_topic": "~/charge/charging",
		"payload_on": "on",
		"payload_off": "off",
		"avty_t": "~/available",
		"unique_id": "__VIN___battery_charging",
		"dev": {
			"name": "PHEV __VIN__",
			"identifiers": ["phev-__VIN__"],
			"manufacturer": "Mitsubishi",
			"model": "Outlander PHEV"
		},
		"~": "__TOPIC__"}`,
		"%s/switch/%s_cancel_charge_timer/config": `{
		"name": "__NAME__ Disable Charge Timer",
		"icon": "mdi:timer-off",
		"state_topic": "~/battery/charging",
		"command_topic": "~/set/cancelchargetimer",
		"avty_t": "~/available",
		"unique_id": "__VIN___cancel_charge_timer",
		"dev": {
			"name": "PHEV __VIN__",
			"identifiers": ["phev-__VIN__"],
			"manufacturer": "Mitsubishi",
			"model": "Outlander PHEV"
		},
		"~": "__TOPIC__"}`,
		// Climate
		"%s/switch/%s_climate_heat/config": `{
		"name": "__NAME__ Heat",
		"icon": "mdi:weather-sunny",
		"state_topic": "~/climate/heat",
		"command_topic": "~/set/climate/heat",
		"payload_off": "off",
		"payload_on": "on",
		"avty_t": "~/available",
		"unique_id": "__VIN___climate_heat",
		"dev": {
			"name": "PHEV __VIN__",
			"identifiers": ["phev-__VIN__"],
			"manufacturer": "Mitsubishi",
			"model": "Outlander PHEV"
		},
		"~": "__TOPIC__"}`,
		"%s/switch/%s_climate_cool/config": `{
		"name": "__NAME__ cool",
		"icon": "mdi:air-conditioner",
		"state_topic": "~/climate/cool",
		"command_topic": "~/set/climate/cool",
		"payload_off": "off",
		"payload_on": "on",
		"avty_t": "~/available",
		"unique_id": "__VIN___climate_cool",
		"dev": {
			"name": "PHEV __VIN__",
			"identifiers": ["phev-__VIN__"],
			"manufacturer": "Mitsubishi",
			"model": "Outlander PHEV"
		},
		"~": "__TOPIC__"}`,
		"%s/switch/%s_climate_windscreen/config": `{
		"name": "__NAME__ windscreen",
		"state_topic": "~/climate/windscreen",
		"command_topic": "~/set/climate/windscreen",
		"payload_off": "off",
		"payload_on": "on",
		"avty_t": "~/available",
		"unique_id": "__VIN___climate_windscreen",
		"dev": {
			"name": "PHEV __VIN__",
			"identifiers": ["phev-__VIN__"],
			"manufacturer": "Mitsubishi",
			"model": "Outlander PHEV"
		},
		"icon": "mdi:car-defrost-front",
		"~": "__TOPIC__"}`,
		"%s/select/%s_climate_on/config": `{
				"name": "__NAME__ climate state",
				"state_topic": "~/climate/mode",
				"command_topic": "~/set/climate/mode",
				"options": [ "off", "heat", "cool", "windscreen"],
				"avty_t": "~/available",
				"unique_id": "__VIN___climate_on",
		"dev": {
			"name": "PHEV __VIN__",
			"identifiers": ["phev-__VIN__"],
			"manufacturer": "Mitsubishi",
			"model": "Outlander PHEV"
		},
				"icon": "mdi:car-seat-heater",
				"~": "__TOPIC__"}`,
		// Lights.
		"%s/light/%s_parkinglights/config": `{
		"name": "__NAME__ Park Lights",
		"icon": "mdi:car-parking-lights",
		"state_topic": "~/lights/parking",
		"command_topic": "~/set/parkinglights",
		"payload_off": "off",
		"payload_on": "on",
		"avty_t": "~/available",
		"unique_id": "__VIN___parkinglights",
		"dev": {
			"name": "PHEV __VIN__",
			"identifiers": ["phev-__VIN__"],
			"manufacturer": "Mitsubishi",
			"model": "Outlander PHEV"
		},
		"~": "__TOPIC__"}`,
		"%s/light/%s_headlights/config": `{
		"name": "__NAME__ Head Lights",
		"icon": "mdi:car-light-high",
		"state_topic": "~/lights/head",
		"command_topic": "~/set/headlights",
		"payload_off": "off",
		"payload_on": "on",
		"avty_t": "~/available",
		"unique_id": "__VIN___headlights",
		"dev": {
			"name": "PHEV __VIN__",
			"identifiers": ["phev-__VIN__"],
			"manufacturer": "Mitsubishi",
			"model": "Outlander PHEV"
		},
		"~": "__TOPIC__"}`,
		// General topics.
		"%s/button/%s_reconnect_wifi/config": `{
		"name": "__NAME__ Restart Wifi connetion",
		"icon": "mdi:timer-off",
		"command_topic": "~/connection",
		"payload_press": "restart",
		"avty_t": "~/available",
		"unique_id": "__VIN___restart_wifi",
		"dev": {
			"name": "PHEV __VIN__",
			"identifiers": ["phev-__VIN__"],
			"manufacturer": "Mitsubishi",
			"model": "Outlander PHEV"
		},
		"~": "__TOPIC__"}`,
	}
	mappings := map[string]string{
		"__NAME__":  name,
		"__VIN__":   vin,
		"__TOPIC__": topic,
	}
	for topic, d := range discoveryData {
		topic = fmt.Sprintf(topic, m.haDiscoveryPrefix, vin)
		for in, out := range mappings {
			d = strings.Replace(d, in, out, -1)
		}
		if token := m.client.Publish(topic, 0, true, d); token.Wait() && token.Error() != nil {
			log.Error( token.Error() )
		}
		//m.client.Publish(topic, 0, false, "{}")
	}
}

func init() {
	clientCmd.AddCommand(mqttCmd)

	// Here you will define your flags and configuration settings.

	// Cobra supports Persistent Flags which will work for this command
	// and all subcommands, e.g.:
	// mqttCmd.PersistentFlags().String("foo", "", "A help for foo")

	// Cobra supports local flags which will only run when this command
	// is called directly, e.g.:
	// mqttCmd.Flags().BoolP("toggle", "t", false, "Help message for toggle")
	mqttCmd.Flags().String("mqtt_server", "tcp://127.0.0.1:1883", "Address of MQTT server")
	mqttCmd.Flags().String("mqtt_username", "", "Username to login to MQTT server")
	mqttCmd.Flags().String("mqtt_password", "", "Password to login to MQTT server")
	mqttCmd.Flags().String("mqtt_topic_prefix", "phev", "Prefix for MQTT topics")
	mqttCmd.Flags().Bool("ha_discovery", true, "Enable Home Assistant MQTT discovery")
	mqttCmd.Flags().String("ha_discovery_prefix", "homeassistant", "Prefix for Home Assistant MQTT discovery")
	mqttCmd.Flags().Duration("update_interval", 5*time.Minute, "How often to request force updates")
	mqttCmd.Flags().Duration("wifi_restart_time", 0, "Attempt to restart Wifi if no connection for this long")
	mqttCmd.Flags().Duration("wifi_restart_retry_time", 2*time.Minute, "Interval to attempt Wifi restart")
	mqttCmd.Flags().String("wifi_restart_command", defaultWifiRestartCmd, "Command to restart Wifi connection to Phev")

	viper.BindPFlag("mqtt_server", mqttCmd.Flags().Lookup("mqtt_server"))
	viper.BindPFlag("mqtt_username", mqttCmd.Flags().Lookup("mqtt_username"))
	viper.BindPFlag("mqtt_password", mqttCmd.Flags().Lookup("mqtt_password"))
	viper.BindPFlag("mqtt_topic_prefix", mqttCmd.Flags().Lookup("mqtt_topic_prefix"))
	viper.BindPFlag("ha_discovery", mqttCmd.Flags().Lookup("ha_discovery"))
	viper.BindPFlag("ha_discovery_prefix", mqttCmd.Flags().Lookup("ha_discovery_prefix"))
	viper.BindPFlag("update_interval", mqttCmd.Flags().Lookup("update_interval"))
	viper.BindPFlag("wifi_restart_time", mqttCmd.Flags().Lookup("wifi_restart_time"))
	viper.BindPFlag("wifi_restart_retry_time", mqttCmd.Flags().Lookup("wifi_restart_retry_time"))
	viper.BindPFlag("wifi_restart_command", mqttCmd.Flags().Lookup("wifi_restart_command"))
}<|MERGE_RESOLUTION|>--- conflicted
+++ resolved
@@ -154,23 +154,6 @@
 func (m *mqttClient) Run(cmd *cobra.Command, args []string) error {
 	m.enabled = true // Default.
 
-<<<<<<< HEAD
-	mqttServer, _ := cmd.Flags().GetString("mqtt_server")
-	mqttUsername, _ := cmd.Flags().GetString("mqtt_username")
-	mqttPassword, _ := cmd.Flags().GetString("mqtt_password")
-	m.prefix, _ = cmd.Flags().GetString("mqtt_topic_prefix")
-	m.haDiscovery, _ = cmd.Flags().GetBool("ha_discovery")
-	m.haDiscoveryPrefix, _ = cmd.Flags().GetString("ha_discovery_prefix")
-
-	m.updateInterval, err = cmd.Flags().GetDuration("update_interval")
-	if err != nil {
-		return err
-	}
-	wifiRestartTime, err := cmd.Flags().GetDuration("wifi_restart_time")
-	if err != nil {
-		return err
-	}
-=======
 	mqttServer		:= viper.GetString("mqtt_server")
 	mqttUsername		:= viper.GetString("mqtt_username")
 	mqttPassword		:= viper.GetString("mqtt_password")
@@ -179,7 +162,6 @@
 	m.haDiscoveryPrefix	 = viper.GetString("ha_discovery_prefix")
 	m.updateInterval	 = viper.GetDuration("update_interval")
 	wifiRestartTime		:= viper.GetDuration("wifi_restart_time")
->>>>>>> 68d18198
 
 	m.haPublishedDiscovery = false
 
