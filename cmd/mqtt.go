--- conflicted
+++ resolved
@@ -154,7 +154,7 @@
 
 func (m *mqttClient) Run(cmd *cobra.Command, args []string) error {
 	m.enabled = true // Default.
-<<<<<<< HEAD
+  m.lastError = nil
 	mqttServer := viper.GetString("mqtt_server")
 	mqttUsername := viper.GetString("mqtt_username")
 	mqttPassword := viper.GetString("mqtt_password")
@@ -165,24 +165,6 @@
 	m.updateInterval = viper.GetDuration("update_interval")
 
 	wifiRestartTime := viper.GetDuration("wifi_restart_time")
-=======
-	m.lastError = nil
-	mqttServer, _ := cmd.Flags().GetString("mqtt_server")
-	mqttUsername, _ := cmd.Flags().GetString("mqtt_username")
-	mqttPassword, _ := cmd.Flags().GetString("mqtt_password")
-	m.prefix, _ = cmd.Flags().GetString("mqtt_topic_prefix")
-	m.haDiscovery, _ = cmd.Flags().GetBool("ha_discovery")
-	m.haDiscoveryPrefix, _ = cmd.Flags().GetString("ha_discovery_prefix")
-
-	m.updateInterval, err = cmd.Flags().GetDuration("update_interval")
-	if err != nil {
-		return err
-	}
-	wifiRestartTime, err := cmd.Flags().GetDuration("wifi_restart_time")
-	if err != nil {
-		return err
-	}
->>>>>>> 1545322a
 
 	m.options = mqtt.NewClientOptions().
 		AddBroker(mqttServer).
