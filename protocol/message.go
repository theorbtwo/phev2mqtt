--- conflicted
+++ resolved
@@ -196,13 +196,10 @@
 			p.Reg = new(RegisterACOperStatus)
 		case ACModeRegister:
 			p.Reg = new(RegisterACMode)
-<<<<<<< HEAD
 		case WIFISSIDRegister:
 			p.Reg = new(RegisterWIFISSID)
-=======
 		case LightStatusRegister:
 			p.Reg = new(RegisterLightStatus)
->>>>>>> f408a2cb
 		default:
 			p.Reg = new(RegisterGeneric)
 		}
@@ -275,26 +272,14 @@
 }
 
 const (
-<<<<<<< HEAD
-	TimeRegister           = 0x12
-	VINRegister            = 0x15
-	SettingsRegister       = 0x16
-	ECUVersionRegister     = 0xc0
-	BatteryLevelRegister   = 0x1d
-	BatteryWarningRegister = 0x02
-	DoorStatusRegister     = 0x24
-	WIFISSIDRegister       = 0x28
-	ChargeStatusRegister   = 0x1f
-	ACOperStatusRegister   = 0x1a
-	ACModeRegister         = 0x1c
-	ChargePlugRegister     = 0x1e
-=======
 	BatteryWarningRegister   = 0x02
 	SetACModeRegisterMY14    = 0x02
 	SetACEnabledRegisterMY14 = 0x04
 	PreACStateRegister       = 0x10
+	TimeRegister             = 0x12
 	SetAckPreACTermRegister  = 0x13
 	VINRegister              = 0x15
+	SettingsRegister         = 0x16
 	ACOperStatusRegister     = 0x1a
 	SetACModeRegisterMY18    = 0x1b
 	ACModeRegister           = 0x1c
@@ -303,8 +288,8 @@
 	ChargeStatusRegister     = 0x1f
 	LightStatusRegister      = 0x23
 	DoorStatusRegister       = 0x24
+	WIFISSIDRegister         = 0x28
 	ECUVersionRegister       = 0xc0
->>>>>>> f408a2cb
 )
 
 type Register interface {
@@ -706,14 +691,14 @@
 type PreACState int8
 
 const (
-    PreACOff PreACState = 0
-    PreACOn PreACState = 2
-    PreACTerminated PreACState = 3
+	PreACOff        PreACState = 0
+	PreACOn         PreACState = 2
+	PreACTerminated PreACState = 3
 )
 
 type RegisterPreACState struct {
-	State     PreACState
-	raw       []byte
+	State PreACState
+	raw   []byte
 }
 
 func (r *RegisterPreACState) Decode(m *PhevMessage) {
@@ -732,10 +717,14 @@
 
 func (r *RegisterPreACState) String() string {
 	switch r.State {
-	case PreACOff: return "Pre-AC off"
-	case PreACOn: return "Pre-AC on"
-	case PreACTerminated: return "Pre-AC terminated (door opened or battery low?)"
-	default: return fmt.Sprintf("Pre-AC: unknown (%v)", r.State)
+	case PreACOff:
+		return "Pre-AC off"
+	case PreACOn:
+		return "Pre-AC on"
+	case PreACTerminated:
+		return "Pre-AC terminated (door opened or battery low?)"
+	default:
+		return fmt.Sprintf("Pre-AC: unknown (%v)", r.State)
 	}
 }
 
@@ -873,7 +862,6 @@
 	return ChargePlugRegister
 }
 
-<<<<<<< HEAD
 type RegisterWIFISSID struct {
 	SSID string
 	raw  []byte
@@ -933,22 +921,21 @@
 		msg.Ack = Ack
 	}
 	return msg
-=======
+}
 
 type RegisterLightStatus struct {
-	Interior      bool
-	Hazard        bool
-	raw           []byte
-}
-
+	Interior bool
+	Hazard   bool
+	raw      []byte
+}
 
 func (r *RegisterLightStatus) Decode(m *PhevMessage) {
 	if len(m.Data) != 5 {
 		return
 	}
 	// Switches between 2 for Off and 1 for On.
-	r.Interior = m.Data[4] & 0b11 == 1;
-	r.Hazard = m.Data[3] & 0b11 == 1;
+	r.Interior = m.Data[4]&0b11 == 1
+	r.Hazard = m.Data[3]&0b11 == 1
 	r.raw = m.Data
 }
 
@@ -957,10 +944,9 @@
 }
 
 func (r *RegisterLightStatus) String() string {
-    return fmt.Sprintf("Hazard lights: %t; Interior lights: %t.", r.Hazard, r.Interior)
+	return fmt.Sprintf("Hazard lights: %t; Interior lights: %t.", r.Hazard, r.Interior)
 }
 
 func (r *RegisterLightStatus) Register() byte {
 	return LightStatusRegister
->>>>>>> f408a2cb
 }