--- conflicted
+++ resolved
@@ -445,12 +445,9 @@
 | 0xb      | Set parking lights         | 0x1=on 0x2=off         |
 | 0xe      | Save settings??            | Sent after 0xf command |
 | 0xf      | Update settings            |                        |
-<<<<<<< HEAD
-| 0x1a     | Set climate timer          | See below              |
-=======
 | 0x10     | Register Wifi client       | 0x1                    |
 | 0x15     | Unregister Wifi client     | 0x1                    |
->>>>>>> ed799515
+| 0x1a     | Set climate timer          | See below              |
 | 0x1b     | Set climate state          | See below              |
 | 0x17     | Cancel charge timer        |                        |
 | 0x19     | Set charge timer schedule  |                        |
@@ -471,7 +468,16 @@
 |       6 | Day of week   |
 |       7 | Device rooted |
 
-<<<<<<< HEAD
+### 0x10 - Register wifi client
+
+This command is issued when the car is in registration mode. A new client that connects
+to the car sends this command, then the car registers its mac address as a valid client.
+
+### 0x15 - Unregister Wifi client
+
+This command is issued in any mode (registration or otherwise). It removes the Wifi
+registration for the client (based on the MAC address it sees for the TCP client).
+
 ### 0x1a - set climate timer
 
 16 bytes.
@@ -486,17 +492,6 @@
 | 15     | Unknown     |
 
 The Encoding for Timer 1 to 5 is the same as for [reading](#timer-15)
-=======
-### 0x10 - Register wifi client
-
-This command is issued when the car is in registration mode. A new client that connects
-to the car sends this command, then the car registers its mac address as a valid client.
-
-### 0x15 - Unregister Wifi client
-
-This command is issued in any mode (registration or otherwise). It removes the Wifi
-registration for the client (based on the MAC address it sees for the TCP client).
->>>>>>> ed799515
 
 ### 0x1b - set climate state
 
